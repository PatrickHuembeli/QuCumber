import cplx
import numpy as np
from matplotlib import pyplot as plt
plt.style.use('classic')
import torch
from torch import nn
from torch.utils.data import DataLoader
from torch.nn import functional as F
import warnings
from tqdm import tqdm, tqdm_notebook
import csv
import unitary_library
from observables import TFIMChainEnergy, TFIMChainMagnetization

class RBM_Module(nn.Module):

<<<<<<< HEAD
    def __init__(self, num_visible, num_hidden, seed=1234, zero_weights=False):
        super(RBM_Module, self).__init__()
        self.num_visible = int(num_visible)
        self.num_hidden  = int(num_hidden)
        
        if seed != None:
            torch.manual_seed(seed)
        
        self.device = torch.device('cpu')

        if zero_weights:
            self.weights = nn.Parameter((torch.zeros(self.num_hidden, self.num_visible,
                             device=self.device, dtype=torch.double)), requires_grad=True)
        else:
            self.weights = nn.Parameter(
                (torch.randn(self.num_hidden, self.num_visible,
                             device=self.device, dtype=torch.double)
                 / np.sqrt(self.num_visible)),
                requires_grad=True)

        self.visible_bias = nn.Parameter(torch.zeros(self.num_visible,
                                                     device=self.device,
                                                     dtype=torch.double),
                                         requires_grad=True)
        self.hidden_bias = nn.Parameter(torch.zeros(self.num_hidden,
                                                    device=self.device,
                                                    dtype=torch.double),
                                        requires_grad=True)

    def effective_energy(self, v):
        if len(v.shape) < 2:
            v = v.view(1, -1)
        visible_bias_term = torch.mv(v, self.visible_bias)
        hidden_bias_term = F.softplus(
            F.linear(v, self.weights, self.hidden_bias)
        ).sum(1)

        return visible_bias_term + hidden_bias_term

    def prob_v_given_h(self, h):
        p = F.sigmoid(F.linear(h, self.weights.t(), self.visible_bias))
        return p

    def prob_h_given_v(self, v):
        p = F.sigmoid(F.linear(v, self.weights, self.hidden_bias))
        return p

    def sample_v_given_h(self, h):
        p = self.prob_v_given_h(h)
        v = p.bernoulli()
        return p, v

    def sample_h_given_v(self, v):
        p = self.prob_h_given_v(v)
        h = p.bernoulli()
        return p, h

    def gibbs_sampling(self, k, v0, sampler=None, observable=None):
        ph, h0 = self.sample_h_given_v(v0)
        v, h = v0, h0

        if sampler != None:
            step_list   = []

            if observable == 'Energy':
                energy_list = [] 
                energy_calc = TFIMChainEnergy(h=0.0)
                energy_list.append(energy_calc.apply(v0, sampler).mean())
                step_list.append(0)
                for i in range(k):
                    pv, v = self.sample_v_given_h(h)
                    ph, h = self.sample_h_given_v(v)
            
                    energy_list.append(energy_calc.apply(v, sampler).mean())
                    step_list.append(i+1)
        
                ax1 = plt.axes()
                ax1.plot(step_list, energy_list)
                ax1.grid()
                ax1.set_xlabel('k')
                ax1.set_ylabel('Energy')
                return v0, h0, v, h, ph, step_list, energy_list
    
            if observable == 'Magnetization':
                mag_list = []
                mag_calc = TFIMChainMagnetization()
                mag_list.append(mag_calc.apply(v0).mean())
                step_list.append(0)
                for i in range(k):
                    pv, v = self.sample_v_given_h(h)
                    ph, h = self.sample_h_given_v(v)
                    
                    mag_list.append(mag_calc.apply(v).mean())
                    step_list.append(i+1)   
                
                ax2 = plt.axes()
                ax2.plot(step_list, mag_list)
                ax2.grid()
                ax2.set_xlabel('k')
                ax2.set_ylabel('Magnetization')
                return v0, h0, v, h, ph, step_list, mag_list

        else:
            for i in range(k):
                pv, v = self.sample_v_given_h(h)
                ph, h = self.sample_h_given_v(v)

            return v0, h0, v, h, ph

    def unnormalized_probability(self, v):
        return self.effective_energy(v).exp()

    def log_probability_ratio(self, a, b):
        log_prob_a = self.effective_energy(a)
        log_prob_b = self.effective_energy(b)

        return log_prob_a.sub(log_prob_b)

    def generate_visible_space(self):
        space = torch.zeros((1 << self.num_visible, self.num_visible),
                            device=self.device, dtype=torch.double)
        for i in range(1 << self.num_visible):
            d = i
            for j in range(self.num_visible):
                d, r = divmod(d, 2)
                space[i, self.num_visible - j - 1] = int(r)

        return space

    def log_partition(self, visible_space):
        free_energies = self.effective_energy(visible_space)
        max_free_energy = free_energies.max()

        f_reduced = free_energies - max_free_energy
        logZ = max_free_energy + f_reduced.exp().sum().log()

        return logZ

    def partition(self, visible_space):
        return self.log_partition(visible_space).exp()

    def nll(self, data, visible_space):
        total_free_energy = self.effective_energy(data).sum()
        logZ = self.log_partition(visible_space)
        return (len(data)*logZ) - total_free_energy
    
class BinomialRBM:

    def __init__(self, num_visible, num_hidden, seed=1234):
        self.num_visible = int(num_visible)
        self.num_hidden  = int(num_hidden)
        self.rbm_module  = RBM_Module(num_visible, num_hidden, seed=seed)

    def overlap(self, visible_space, psi):
        sqrt_Z   = (self.rbm_module.partition(visible_space)).sqrt()
        RBM_psi  = ((self.rbm_module.unnormalized_probability(visible_space)).sqrt()) / sqrt_Z

        overlap_ = torch.dot(RBM_psi, psi)
        return overlap_

    def fidelity(self, visible_space, psi):
        return (self.overlap(visible_space, psi))**2.

    def compute_batch_gradients(self, k, batch):
        if len(batch) == 0:
            return (torch.zeros_like(self.rbm_module.weights,
                                     device=self.self.rbm_module.device,
                                     dtype=torch.double),
                    torch.zeros_like(self.rbm_module.visible_bias,
                                     device=self.rbm_module.device,
                                     dtype=torch.double),
                    torch.zeros_like(self.rbm_module.hidden_bias,
                                     device=self.rbm_module.device,
                                     dtype=torch.double))

        v0, h0, vk, hk, phk = self.rbm_module.gibbs_sampling(k, batch)

        prob = F.sigmoid(F.linear(v0, self.rbm_module.weights, 
                         self.rbm_module.hidden_bias))

        w_grad  = torch.einsum("ij,ik->jk", (h0, v0))
        vb_grad = torch.einsum("ij->j", (v0,))
        hb_grad = torch.einsum("ij->j", (h0,))

        w_grad  -= torch.einsum("ij,ik->jk", (phk, vk))
        vb_grad -= torch.einsum("ij->j", (vk,))
        hb_grad -= torch.einsum("ij->j", (phk,))

        w_grad  /= float(len(batch))
        vb_grad /= float(len(batch))
        hb_grad /= float(len(batch))

        # Return negative gradients to match up nicely with the usual
        # parameter update rules, which *subtract* the gradient from
        # the parameters. This is in contrast with the RBM update
        # rules which ADD the gradients (scaled by the learning rate)
        # to the parameters.

        return {"rbm_module": {"weights": -w_grad,
             "visible_bias": -vb_grad,
             "hidden_bias": -hb_grad}}

    def fit(self, data, psi, epochs, batch_size, k, lr, log_every):

        progress_bar = tqdm_notebook

        data = torch.tensor(data, device=self.rbm_module.device, dtype=torch.double)
        optimizer = torch.optim.SGD([self.rbm_module.weights,
                                     self.rbm_module.visible_bias,
                                     self.rbm_module.hidden_bias],
                                     lr=lr)

        vis = self.rbm_module.generate_visible_space()

        fidelity_list = []
        epoch_list = []

        for ep in progress_bar(range(0, epochs + 1), desc="Training: ", total=epochs):
            
            batches = DataLoader(data, batch_size=batch_size, shuffle=True)

            if ep % log_every == 0:

                fidelity_ = self.fidelity(vis, psi)
                print ('Epoch = ',ep,'\nFidelity = ',fidelity_)
                fidelity_list.append(fidelity_)
                epoch_list.append(ep)
           
            # Save fidelities at the end of training.
            if ep == epochs:
                print ('Finished training.' )               

                ax = plt.axes()
                ax.plot(epoch_list, fidelity_list)
                ax.grid()
                ax.set_xlabel('Epochs')
                ax.set_ylabel('Fidelity')

                self.save_params()
                print ('Saved weights and biases.')
                break

            for batch in batches:
                all_grads = self.compute_batch_gradients(k, batch)

                optimizer.zero_grad()  # clear any cached gradients

                # assign all available gradients to the corresponding parameter
                for name, grads  in all_grads.items():
                    selected_RBM = getattr(self, name)
                    for param in grads.keys():
                        getattr(selected_RBM, param).grad = grads[param]
                
                optimizer.step()  # tell the optimizer to apply the gradients

    def save_params(self):
        """A function that saves weights and biases individually."""
        trained_params = [self.rbm_module.weights.data.numpy(), 
                          self.rbm_module.visible_bias.data.numpy(), 
                          self.rbm_module.hidden_bias.data.numpy()] 
    
        names = ["Weights", "Visible bias", "Hidden bias"]
        
        with open('trained_weights.csv', 'w') as csvfile1:
            np.savetxt(csvfile1, trained_params[0], fmt='%.5f', delimiter=',')
        
        with open('trained_visible_bias.csv', 'w') as csvfile2:
            np.savetxt(csvfile2, trained_params[1], fmt='%.5f', delimiter=',')

        with open('trained_hidden_bias.csv', 'w') as csvfile3:
            np.savetxt(csvfile3, trained_params[2], fmt='%.5f', delimiter=',')
    
    def sample(self, num_samples, k, sampler=None, observable=None):
        dist = torch.distributions.bernoulli.Bernoulli(probs=0.5)
        v0 = (dist.sample(torch.Size([num_samples, self.num_visible]))
                  .to(dtype=torch.double))

        if sampler != None:
            _, _, v, _, _, step_list, energy_list = self.rbm_module.gibbs_sampling(k, v0, sampler=sampler, observable=observable)
            return v

        else:
            _, _, v, _, _ = self.rbm_module.gibbs_sampling(k, v0)
            return v

class ComplexRBM:
    def __init__(self, num_visible, num_hidden_amp, num_hidden_phase, seed=1234):

        self.num_visible      = int(num_visible)
        self.num_hidden_amp   = int(num_hidden_amp)
        self.num_hidden_phase = int(num_hidden_phase)
        self.rbm_amp          = RBM_Module(num_visible, num_hidden_amp, seed=seed)
        self.rbm_phase        = RBM_Module(num_visible, num_hidden_phase, zero_weights=True, seed=None)
        self.device           = self.rbm_amp.device
            
    def basis_state_generator(self, s):
        if s == 0.:
            return torch.tensor([[1., 0.],[0., 0.]], dtype = torch.double)
        if s == 1.:
            return torch.tensor([[0., 1.],[0., 0.]], dtype = torch.double) 

    def state_generator(self, num_non_trivial_unitaries):
        states = torch.zeros((2**num_non_trivial_unitaries, num_non_trivial_unitaries), device = self.device, dtype=torch.double)
        for i in range(2**num_non_trivial_unitaries):
            temp = i
            for j in range(num_non_trivial_unitaries): 
                temp, remainder = divmod(temp, 2)
                states[i][num_non_trivial_unitaries - j - 1] = remainder
        return states

    def unnormalized_probability_amp(self, v):
        return self.rbm_amp.effective_energy(v).exp()

    def unnormalized_probability_phase(self, v):
        return self.rbm_phase.effective_energy(v).exp()

    def normalized_wavefunction(self, v):
        v_prime   = v.view(-1,self.num_visible)
        temp1     = (self.unnormalized_probability_amp(v_prime)).sqrt()
        temp2     = ((self.unnormalized_probability_phase(v_prime)).log())*0.5

        cos_angle = temp2.cos()
        sin_angle = temp2.sin()
        
        psi       = torch.zeros(2, v_prime.size()[0], dtype = torch.double)
        psi[0]    = temp1*cos_angle
        psi[1]    = temp1*sin_angle

        sqrt_Z    = (self.rbm_amp.partition(self.rbm_amp.generate_visible_space())).sqrt()

        return psi / sqrt_Z

    def unnormalized_wavefunction(self, v):
        v_prime   = v.view(-1,self.num_visible)
        temp1     = (self.unnormalized_probability_amp(v_prime)).sqrt()
        temp2     = ((self.unnormalized_probability_phase(v_prime)).log())*0.5
        cos_angle = temp2.cos()
        sin_angle = temp2.sin()
        
        psi       = torch.zeros(2, v_prime.size()[0], dtype = torch.double)
        
        psi[0]    = temp1*cos_angle
        psi[1]    = temp1*sin_angle

        return psi

    def overlap(self, visible_space, true_psi):
        overlap_ = cplx.inner_prod(true_psi, self.normalized_wavefunction(visible_space))
        return overlap_

    def fidelity(self, visible_space, true_psi):
        return cplx.norm(self.overlap(visible_space, true_psi))

    def compute_batch_gradients(self, unitaries, k, batch, chars_batch):
        vis = self.rbm_amp.generate_visible_space()
        batch_size = len(batch)

        g_weights_amp   = torch.zeros_like(self.rbm_amp.weights)
        g_vb_amp        = torch.zeros_like(self.rbm_amp.visible_bias)
        g_hb_amp        = torch.zeros_like(self.rbm_amp.hidden_bias)

        g_weights_phase = torch.zeros_like(self.rbm_phase.weights)
        g_vb_phase      = torch.zeros_like(self.rbm_phase.visible_bias)
        g_hb_phase      = torch.zeros_like(self.rbm_phase.hidden_bias)

        [batch, h0_amp_batch, vk_amp_batch, hk_amp_batch, phk_amp_batch] = self.rbm_amp.gibbs_sampling(k, batch) 
        # Iterate through every data point in the batch.
        for row_count, v0 in enumerate(batch):

            # A counter for the number of non-trivial unitaries 
            # (non-computational basis) in the data point.
            num_non_trivial_unitaries = 0

            # tau_indices will contain the index numbers of spins not in the 
            # computational basis (Z). z_indices will contain the index numbers 
            # of spins in the computational basis.
            tau_indices = []
            z_indices   = []

            for j in range(self.num_visible):
                # Go through the unitaries (chars_batch[row_count]) of each site
                # in the data point, v0, and save inidices of non-trivial.
                if chars_batch[row_count][j] != 'Z':
                    num_non_trivial_unitaries += 1
                    tau_indices.append(j)
                else:
                    z_indices.append(j)

            if num_non_trivial_unitaries == 0:
                # If there are no non-trivial unitaries for the data point v0, 
                # calculate the positive phase of regular (i.e. non-complex RBM)
                # gradient. Use the actual data point, v0.
                prob_amp = F.sigmoid(F.linear(v0, self.rbm_amp.weights, self.rbm_amp.hidden_bias))
                g_weights_amp -= torch.einsum("i,j->ij", (prob_amp, v0)) / batch_size
                g_vb_amp      -= v0 / batch_size
                g_hb_amp      -= prob_amp / batch_size

            else:
                # Compute the rotated gradients.
                [L_weights_amp, L_vb_amp, L_hb_amp, L_weights_phase, L_vb_phase, L_hb_phase] = self.compute_rotated_grads(unitaries, k, v0, chars_batch[row_count], num_non_trivial_unitaries, z_indices, tau_indices) 


                # Gradents of amplitude parameters take the real part of the 
                # rotated gradients.
                g_weights_amp -= L_weights_amp[0] / batch_size
                g_vb_amp      -= L_vb_amp[0] / batch_size
                g_hb_amp      -= L_hb_amp[0] / batch_size
                
                # Gradents of phase parameters take the imaginary part of the 
                # rotated gradients.
                g_weights_phase += L_weights_phase[1] / batch_size
                g_vb_phase      += L_vb_phase[1] / batch_size
                g_hb_phase      += L_hb_phase[1] / batch_size
                
        # Block gibbs sampling for negative phase.
        g_weights_amp += torch.einsum("ij,ik->jk", (phk_amp_batch, vk_amp_batch)) / batch_size
        g_vb_amp      += torch.einsum("ij->j", (vk_amp_batch,)) / batch_size
        g_hb_amp      += torch.einsum("ij->j", (phk_amp_batch,)) / batch_size
       
        """Return negative gradients to match up nicely with the usual
        parameter update rules, which *subtract* the gradient from
        the parameters. This is in contrast with the RBM update
        rules which ADD the gradients (scaled by the learning rate)
        to the parameters."""
 
        return { "rbm_amp":{"weights": g_weights_amp,
                "visible_bias": g_vb_amp,
                "hidden_bias": g_hb_amp},
                 "rbm_phase":{
                "weights": g_weights_phase,
                "visible_bias": g_vb_phase,
                "hidden_bias": g_hb_phase}
                }   

    def compute_rotated_grads(self, unitaries, k, v0, characters, num_non_trivial_unitaries, 
                              z_indices, tau_indices): 
        A_weights_amp = torch.zeros(2, self.rbm_amp.weights.size()[0], 
                                    self.rbm_amp.weights.size()[1], 
                                    device=self.device, dtype = torch.double)
        A_vb_amp      = torch.zeros(2, self.rbm_amp.visible_bias.size()[0], 
                                    device=self.device, dtype = torch.double)
        A_hb_amp      = torch.zeros(2, self.rbm_amp.hidden_bias.size()[0], 
                                    device=self.device, dtype = torch.double)
        
        A_weights_phase = torch.zeros(2, self.rbm_phase.weights.size()[0], 
                                      self.rbm_phase.weights.size()[1], 
                                      device=self.device, dtype = torch.double)
        A_vb_phase      = torch.zeros(2, self.rbm_phase.visible_bias.size()[0], 
                                      device=self.device, dtype = torch.double)
        A_hb_phase      = torch.zeros(2, self.rbm_phase.hidden_bias.size()[0], 
                                      device=self.device, dtype = torch.double)
        # 'B' will contain the coefficients of the rotated unnormalized wavefunction.
        B = torch.zeros(2, device = self.device, dtype = torch.double)

        w_grad_amp      = torch.zeros_like(self.rbm_amp.weights)
        vb_grad_amp     = torch.zeros_like(self.rbm_amp.visible_bias)
        hb_grad_amp     = torch.zeros_like(self.rbm_amp.hidden_bias)
    
        w_grad_phase    = torch.zeros_like(self.rbm_phase.weights)
        vb_grad_phase   = torch.zeros_like(self.rbm_phase.visible_bias)
        hb_grad_phase   = torch.zeros_like(self.rbm_phase.hidden_bias)

        zeros_for_w_amp    = torch.zeros_like(w_grad_amp)
        zeros_for_w_phase  = torch.zeros_like(w_grad_phase)
        zeros_for_vb       = torch.zeros_like(vb_grad_amp)
        zeros_for_hb_amp   = torch.zeros_like(hb_grad_amp) 
        zeros_for_hb_phase = torch.zeros_like(hb_grad_phase)

        # Loop over Hilbert space of the non trivial unitaries to build the state.
        for j in range(2**num_non_trivial_unitaries):
            s = self.state_generator(num_non_trivial_unitaries)[j]
            # Creates a matrix where the jth row is the desired state, |S>, a vector.
    
            # This is the sigma state.
            constructed_state = torch.zeros(self.num_visible, dtype = torch.double)
            
            U = torch.tensor([1., 0.], dtype = torch.double, device = self.device)
        
            # Populate the |sigma> state (aka constructed_state) accirdingly.
            for index in range(len(z_indices)):
                # These are the sites in the computational basis.
                constructed_state[z_indices[index]] = v0[z_indices[index]]
        
            for index in range(len(tau_indices)):
                # These are the sites that are NOT in the computational basis.
                constructed_state[tau_indices[index]] = s[index]
        
                aa = unitaries[characters[tau_indices[index]]]
                bb = self.basis_state_generator(v0[tau_indices[index]])
                cc = self.basis_state_generator(s[index])
            
                temp = cplx.inner_prod(cplx.MV_mult(cplx.compT_matrix(aa), bb), cc)
        
                U = cplx.scalar_mult(U, temp)
            
            # Positive phase gradients for phase and amp. Will be added into the
            # 'A' parameters.

            prob_amp   = F.sigmoid(F.linear(constructed_state, self.rbm_amp.weights, self.rbm_amp.hidden_bias))
            prob_phase = F.sigmoid(F.linear(constructed_state, self.rbm_phase.weights, self.rbm_phase.hidden_bias))
 
            w_grad_amp  = torch.einsum("i,j->ij", (prob_amp, constructed_state))
            vb_grad_amp = constructed_state
            hb_grad_amp = prob_amp
            
            w_grad_phase  = torch.einsum("i,j->ij", (prob_phase, constructed_state))
            vb_grad_phase = constructed_state
            hb_grad_phase = prob_phase

            temp_w_grad_amp  = cplx.make_complex_matrix(w_grad_amp, 
                                                        zeros_for_w_amp)
            temp_vb_grad_amp = cplx.make_complex_vector(vb_grad_amp, 
                                                        zeros_for_vb)
            temp_hb_grad_amp = cplx.make_complex_vector(hb_grad_amp, 
                                                        zeros_for_hb_amp)
 
            temp_w_grad_phase  = cplx.make_complex_matrix(w_grad_phase, 
                                                          zeros_for_w_phase)
            temp_vb_grad_phase = cplx.make_complex_vector(vb_grad_phase,
                                                          zeros_for_vb)
            temp_hb_grad_phase = cplx.make_complex_vector(hb_grad_phase,
                                                          zeros_for_hb_phase)
        
            # Temp = U*psi(sigma)
            temp = cplx.scalar_mult(U, self.unnormalized_wavefunction(constructed_state))
            
            A_weights_amp += cplx.MS_mult(temp, temp_w_grad_amp)
            A_vb_amp      += cplx.VS_mult(temp, temp_vb_grad_amp)
            A_hb_amp      += cplx.VS_mult(temp, temp_hb_grad_amp)
        
            A_weights_phase += cplx.MS_mult(temp, temp_w_grad_phase)
            A_vb_phase      += cplx.VS_mult(temp, temp_vb_grad_phase)
            A_hb_phase      += cplx.VS_mult(temp, temp_hb_grad_phase)
           
            # Rotated wavefunction.
            B += temp
        
        L_weights_amp = cplx.MS_divide(A_weights_amp, B)
        L_vb_amp      = cplx.VS_divide(A_vb_amp, B)
        L_hb_amp      = cplx.VS_divide(A_hb_amp, B)
        
        L_weights_phase = cplx.MS_divide(A_weights_phase, B)
        L_vb_phase      = cplx.VS_divide(A_vb_phase, B)
        L_hb_phase      = cplx.VS_divide(A_hb_phase, B)
       
        return [L_weights_amp, L_vb_amp, L_hb_amp, L_weights_phase, L_vb_phase,
                L_hb_phase ]

    def fit(self, data, character_data, true_psi, unitaries, epochs, batch_size, k, lr, log_every):
        # Make data file into a torch tensor.
        data = torch.tensor(data, dtype = torch.double, device=self.device)

        # Use the Adam optmizer to update the weights and biases.
        optimizer = torch.optim.Adam([self.rbm_amp.weights,
                                      self.rbm_amp.visible_bias,
                                      self.rbm_amp.hidden_bias,
                                      self.rbm_phase.weights,
                                      self.rbm_phase.visible_bias,
                                      self.rbm_phase.hidden_bias],
                                      lr=lr)

        progress_bar = tqdm_notebook
        vis = self.rbm_amp.generate_visible_space()
    
        # Empty lists to put calculated convergence quantities in.
        fidelity_list = []
        epoch_list = []

        for ep in progress_bar(range(0, epochs + 1), desc="Training: ", total=epochs):
            # Shuffle the data to ensure that the batches taken from the data 
            # are random data points.
            random_permutation = torch.randperm(data.shape[0])

            shuffled_data           = data[random_permutation]   
            shuffled_character_data = character_data[random_permutation]

            # List of all the batches.
            batches = [shuffled_data[batch_start:(batch_start + batch_size)] 
                       for batch_start in range(0, len(data), batch_size)]

            # List of all the bases.
            char_batches = [shuffled_character_data[batch_start:(batch_start + batch_size)] 
                            for batch_start in range(0, len(data), batch_size)]

            # Calculate convergence quantities every "log-every" steps.
            if ep % log_every == 0:
                fidelity_ = self.fidelity(vis, true_psi)
                print ('Epoch = ',ep,'\nFidelity = ',fidelity_)
                fidelity_list.append(fidelity_)
                epoch_list.append(ep)
           
            # Save fidelities at the end of training.
            if ep == epochs:
                print ('Finished training. Saving results...' )               
                ax = plt.axes()
                ax.plot(epoch_list, fidelity_list)
                ax.grid()
                ax.set_xlabel('Epochs')
                ax.set_ylabel('Fidelity')
                self.save_params()
                print ('Done.')
                break

            # Loop through all of the batches and calculate the batch gradients.

            for index in range(len(batches)):           
                all_grads = self.compute_batch_gradients(unitaries, k, batches[index],
                                                     char_batches[index])
                
                # Clear any cached gradients.
                optimizer.zero_grad()  

                # Assign all available gradients to the corresponding parameter.
                for name, grads  in all_grads.items():
                    selected_RBM = getattr(self, name)
                    for param in grads.keys():
                        getattr(selected_RBM, param).grad = grads[param]
               
                # Tell the optimizer to apply the gradients and update the parameters.
                optimizer.step()  

    def save_params(self):
        trained_params = [self.rbm_amp.weights.data.numpy(), 
                          self.rbm_amp.visible_bias.data.numpy(), 
                          self.rbm_amp.hidden_bias.data.numpy(), 
                          self.rbm_phase.weights.data.numpy(), 
                          self.rbm_phase.visible_bias.data.numpy(), 
                          self.rbm_phase.hidden_bias.data.numpy()]
        
        with open('trained_weights_amp.csv', 'w') as csvfile:
            np.savetxt(csvfile, trained_params[0], fmt='%.5f', delimiter=',')

        with open('trained_visible_bias_amp.csv', 'w') as csvfile:      
            np.savetxt(csvfile, trained_params[1], fmt='%.5f', delimiter=',')
            
        with open('trained_hidden_bias_amp.csv', 'w') as csvfile:
            np.savetxt(csvfile, trained_params[2], fmt='%.5f', delimiter=',')
            
        with open('trained_weights_phase.csv', 'w') as csvfile:
            np.savetxt(csvfile, trained_params[3], fmt='%.5f', delimiter=',')
            
        with open('trained_visible_bias_phase.csv', 'w') as csvfile:
            np.savetxt(csvfile, trained_params[4], fmt='%.5f', delimiter=',')
            
        with open('trained_hidden_bias_phase.csv', 'w') as csvfile:
            np.savetxt(csvfile, trained_params[5], fmt='%.5f', delimiter=',')

    def sample(self, num_samples, k):
        dist = torch.distributions.bernoulli.Bernoulli(probs=0.5)
        v0 = (dist.sample(torch.Size([num_samples, self.num_visible]))
                  .to(dtype=torch.double))
        _, _, v, _, _ = self.rbm_amp.gibbs_sampling(k, v0)

        return v
=======
	def __init__(self, num_visible, num_hidden, seed=1234, zero_weights=False):
		super(RBM_Module, self).__init__()
		self.num_visible = int(num_visible)
		self.num_hidden  = int(num_hidden)

		if seed != None:
			torch.manual_seed(seed)

		self.device = torch.device('cpu')

		if zero_weights:
			self.weights = nn.Parameter((torch.zeros(self.num_hidden, self.num_visible,
							 device=self.device, dtype=torch.double)), requires_grad=True)
		else:
			self.weights = nn.Parameter(
				(torch.randn(self.num_hidden, self.num_visible,
							 device=self.device, dtype=torch.double)
				 / np.sqrt(self.num_visible)),
				requires_grad=True)

		self.visible_bias = nn.Parameter(torch.zeros(self.num_visible,
													 device=self.device,
													 dtype=torch.double),
										 requires_grad=True)
		self.hidden_bias = nn.Parameter(torch.zeros(self.num_hidden,
													device=self.device,
													dtype=torch.double),
										requires_grad=True)

	def effective_energy(self, v):
		if len(v.shape) < 2:
			v = v.view(1, -1)
		visible_bias_term = torch.mv(v, self.visible_bias)
		hidden_bias_term = F.softplus(
			F.linear(v, self.weights, self.hidden_bias)
		).sum(1)

		return visible_bias_term + hidden_bias_term

	def prob_v_given_h(self, h):
		p = F.sigmoid(F.linear(h, self.weights.t(), self.visible_bias))
		return p

	def prob_h_given_v(self, v):
		p = F.sigmoid(F.linear(v, self.weights, self.hidden_bias))
		return p

	def sample_v_given_h(self, h):
		p = self.prob_v_given_h(h)
		v = p.bernoulli()
		return p, v

	def sample_h_given_v(self, v):
		p = self.prob_h_given_v(v)
		h = p.bernoulli()
		return p, h

	def gibbs_sampling(self, k, v0):
		ph, h0 = self.sample_h_given_v(v0)
		v, h = v0, h0
		for _ in range(k):
			pv, v = self.sample_v_given_h(h)
			ph, h = self.sample_h_given_v(v)
		return v0, h0, v, h, ph

	def unnormalized_probability(self, v):
		return self.effective_energy(v).exp()

	def log_probability_ratio(self, a, b):
		log_prob_a = self.effective_energy(a)
		log_prob_b = self.effective_energy(b)

		return log_prob_a.sub(log_prob_b)

	def generate_visible_space(self):
		space = torch.zeros((1 << self.num_visible, self.num_visible),
							device=self.device, dtype=torch.double)
		for i in range(1 << self.num_visible):
			d = i
			for j in range(self.num_visible):
				d, r = divmod(d, 2)
				space[i, self.num_visible - j - 1] = int(r)

		return space

	def log_partition(self, visible_space):
		free_energies = self.effective_energy(visible_space)
		max_free_energy = free_energies.max()

		f_reduced = free_energies - max_free_energy
		logZ = max_free_energy + f_reduced.exp().sum().log()

		return logZ

	def partition(self, visible_space):
		return self.log_partition(visible_space).exp()

	def nll(self, data, visible_space):
		total_free_energy = self.effective_energy(data).sum()
		logZ = self.log_partition(visible_space)
		return (len(data)*logZ) - total_free_energy

class BinomialRBM:

	def __init__(self, num_visible, num_hidden, seed=1234):
		self.num_visible = int(num_visible)
		self.num_hidden  = int(num_hidden)
		self.rbm_module  = RBM_Module(num_visible, num_hidden, seed=seed)

	def overlap(self, visible_space, psi):
		sqrt_Z   = (self.rbm_module.partition(visible_space)).sqrt()
		RBM_psi  = ((self.rbm_module.unnormalized_probability(visible_space)).sqrt()) / sqrt_Z

		overlap_ = torch.dot(RBM_psi, psi)
		return overlap_

	def fidelity(self, visible_space, psi):
		return (self.overlap(visible_space, psi))**2.

	def compute_batch_gradients(self, k, batch):
		if len(batch) == 0:
			return (torch.zeros_like(self.rbm_module.weights,
									 device=self.self.rbm_module.device,
									 dtype=torch.double),
					torch.zeros_like(self.rbm_module.visible_bias,
									 device=self.rbm_module.device,
									 dtype=torch.double),
					torch.zeros_like(self.rbm_module.hidden_bias,
									 device=self.rbm_module.device,
									 dtype=torch.double))

		v0, h0, vk, hk, phk = self.rbm_module.gibbs_sampling(k, batch)

		prob = F.sigmoid(F.linear(v0, self.rbm_module.weights,
						 self.rbm_module.hidden_bias))

		w_grad  = torch.einsum("ij,ik->jk", (h0, v0))
		vb_grad = torch.einsum("ij->j", (v0,))
		hb_grad = torch.einsum("ij->j", (h0,))

		w_grad  -= torch.einsum("ij,ik->jk", (phk, vk))
		vb_grad -= torch.einsum("ij->j", (vk,))
		hb_grad -= torch.einsum("ij->j", (phk,))

		w_grad  /= float(len(batch))
		vb_grad /= float(len(batch))
		hb_grad /= float(len(batch))

		# Return negative gradients to match up nicely with the usual
		# parameter update rules, which *subtract* the gradient from
		# the parameters. This is in contrast with the RBM update
		# rules which ADD the gradients (scaled by the learning rate)
		# to the parameters.

		return {"rbm_module": {"weights": -w_grad,
			 "visible_bias": -vb_grad,
			 "hidden_bias": -hb_grad}}

	def fit(self, data, psi, epochs, batch_size, k, lr, log_every):

		progress_bar = tqdm_notebook

		data = torch.tensor(data, device=self.rbm_module.device, dtype=torch.double)
		optimizer = torch.optim.SGD([self.rbm_module.weights,
									 self.rbm_module.visible_bias,
									 self.rbm_module.hidden_bias],
									 lr=lr)

		vis = self.rbm_module.generate_visible_space()

		fidelity_list = []
		epoch_list = []

		for ep in progress_bar(range(0, epochs + 1), desc="Training: ", total=epochs):

			batches = DataLoader(data, batch_size=batch_size, shuffle=True)

			if ep % log_every == 0:

				fidelity_ = self.fidelity(vis, psi).item()
				print ('Epoch = ',ep,'\nFidelity = ',fidelity_)
				fidelity_list.append(fidelity_)
				epoch_list.append(ep)

			# Save fidelities at the end of training.
			if ep == epochs:
				print ('Finished training.' )

				ax = plt.axes()
				ax.plot(epoch_list, fidelity_list)
				ax.grid()
				ax.set_xlabel('Epochs')
				ax.set_ylabel('Fidelity')

				self.save_params()
				print ('Saved weights and biases.')
				break

			for batch in batches:
				all_grads = self.compute_batch_gradients(k, batch)

				optimizer.zero_grad()  # clear any cached gradients

				# assign all available gradients to the corresponding parameter
				for name, grads  in all_grads.items():
					selected_RBM = getattr(self, name)
					for param in grads.keys():
						getattr(selected_RBM, param).grad = grads[param]

				optimizer.step()  # tell the optimizer to apply the gradients

	def save_params(self):
		"""A function that saves weights and biases individually."""
		trained_params = [self.rbm_module.weights.data.numpy(),
					  	  self.rbm_module.visible_bias.data.numpy(),
						  self.rbm_module.hidden_bias.data.numpy()]

		names = ["Weights", "Visible bias", "Hidden bias"]

		with open('trained_weights.csv', 'w') as csvfile1:
			np.savetxt(csvfile1, trained_params[0], fmt='%.5f', delimiter=',')

		with open('trained_visible_bias.csv', 'w') as csvfile2:
			np.savetxt(csvfile2, trained_params[1], fmt='%.5f', delimiter=',')

		with open('trained_hidden_bias.csv', 'w') as csvfile3:
			np.savetxt(csvfile3, trained_params[2], fmt='%.5f', delimiter=',')

	def sample(self, num_samples, k):
		dist = torch.distributions.bernoulli.Bernoulli(probs=0.5)
		v0 = (dist.sample(torch.Size([num_samples, self.num_visible]))
				  .to(dtype=torch.double))
		_, _, v, _, _ = self.rbm_module.gibbs_sampling(k, v0)

		torch.save(v, 'generated_samples_realRBM.pkl')

class ComplexRBM:
	def __init__(self, num_visible, num_hidden_amp, num_hidden_phase, seed=1234):

		self.num_visible      = int(num_visible)
		self.num_hidden_amp   = int(num_hidden_amp)
		self.num_hidden_phase = int(num_hidden_phase)
		self.rbm_amp          = RBM_Module(num_visible, num_hidden_amp, seed=seed)
		self.rbm_phase        = RBM_Module(num_visible, num_hidden_phase, zero_weights=True, seed=None)
		self.device           = self.rbm_amp.device

	def basis_state_generator(self, s):
		if s == 0.:
			return torch.tensor([[1., 0.],[0., 0.]], dtype = torch.double)
		if s == 1.:
			return torch.tensor([[0., 1.],[0., 0.]], dtype = torch.double)

	def state_generator(self, num_non_trivial_unitaries):
		states = torch.zeros((2**num_non_trivial_unitaries, num_non_trivial_unitaries), device = self.device, dtype=torch.double)
		for i in range(2**num_non_trivial_unitaries):
			temp = i
			for j in range(num_non_trivial_unitaries):
				temp, remainder = divmod(temp, 2)
				states[i][num_non_trivial_unitaries - j - 1] = remainder
		return states

	def unnormalized_probability_amp(self, v):
		return self.rbm_amp.effective_energy(v).exp()

	def unnormalized_probability_phase(self, v):
		return self.rbm_phase.effective_energy(v).exp()

	def normalized_wavefunction(self, v):
		v_prime   = v.view(-1,self.num_visible)
		temp1     = (self.unnormalized_probability_amp(v_prime)).sqrt()
		temp2     = ((self.unnormalized_probability_phase(v_prime)).log())*0.5

		cos_angle = temp2.cos()
		sin_angle = temp2.sin()

		psi       = torch.zeros(2, v_prime.size()[0], dtype = torch.double)
		psi[0]    = temp1*cos_angle
		psi[1]    = temp1*sin_angle

		sqrt_Z    = (self.rbm_amp.partition(self.rbm_amp.generate_visible_space())).sqrt()

		return psi / sqrt_Z

	def unnormalized_wavefunction(self, v):
		v_prime   = v.view(-1,self.num_visible)
		temp1     = (self.unnormalized_probability_amp(v_prime)).sqrt()
		temp2     = ((self.unnormalized_probability_phase(v_prime)).log())*0.5
		cos_angle = temp2.cos()
		sin_angle = temp2.sin()

		psi       = torch.zeros(2, v_prime.size()[0], dtype = torch.double)

		psi[0]    = temp1*cos_angle
		psi[1]    = temp1*sin_angle

		return psi

	def overlap(self, visible_space, true_psi):
		overlap_ = cplx.inner_prod(true_psi, self.normalized_wavefunction(visible_space))
		return overlap_

	def fidelity(self, visible_space, true_psi):
		return cplx.norm(self.overlap(visible_space, true_psi))

	def compute_batch_gradients(self, unitaries, k, batch, chars_batch):
		vis = self.rbm_amp.generate_visible_space()
		batch_size = len(batch)

		g_weights_amp   = torch.zeros_like(self.rbm_amp.weights)
		g_vb_amp        = torch.zeros_like(self.rbm_amp.visible_bias)
		g_hb_amp        = torch.zeros_like(self.rbm_amp.hidden_bias)

		g_weights_phase = torch.zeros_like(self.rbm_phase.weights)
		g_vb_phase      = torch.zeros_like(self.rbm_phase.visible_bias)
		g_hb_phase      = torch.zeros_like(self.rbm_phase.hidden_bias)

		[batch, h0_amp_batch, vk_amp_batch, hk_amp_batch, phk_amp_batch] = self.rbm_amp.gibbs_sampling(k, batch)
		# Iterate through every data point in the batch.
		for row_count, v0 in enumerate(batch):

			# A counter for the number of non-trivial unitaries
			# (non-computational basis) in the data point.
			num_non_trivial_unitaries = 0

			# tau_indices will contain the index numbers of spins not in the
			# computational basis (Z). z_indices will contain the index numbers
			# of spins in the computational basis.
			tau_indices = []
			z_indices   = []

			for j in range(self.num_visible):
				# Go through the unitaries (chars_batch[row_count]) of each site
				# in the data point, v0, and save inidices of non-trivial.
				if chars_batch[row_count][j] != 'Z':
					num_non_trivial_unitaries += 1
					tau_indices.append(j)
				else:
					z_indices.append(j)

			if num_non_trivial_unitaries == 0:
				# If there are no non-trivial unitaries for the data point v0,
				# calculate the positive phase of regular (i.e. non-complex RBM)
				# gradient. Use the actual data point, v0.
				prob_amp = F.sigmoid(F.linear(v0, self.rbm_amp.weights, self.rbm_amp.hidden_bias))
				g_weights_amp -= torch.einsum("i,j->ij", (prob_amp, v0)) / batch_size
				g_vb_amp      -= v0 / batch_size
				g_hb_amp      -= prob_amp / batch_size

			else:
				# Compute the rotated gradients.
				[L_weights_amp, L_vb_amp, L_hb_amp, L_weights_phase, L_vb_phase, L_hb_phase] = self.compute_rotated_grads(unitaries, k, v0, chars_batch[row_count], num_non_trivial_unitaries, z_indices, tau_indices)


				# Gradents of amplitude parameters take the real part of the
				# rotated gradients.
				g_weights_amp -= L_weights_amp[0] / batch_size
				g_vb_amp      -= L_vb_amp[0] / batch_size
				g_hb_amp      -= L_hb_amp[0] / batch_size

				# Gradents of phase parameters take the imaginary part of the
				# rotated gradients.
				g_weights_phase += L_weights_phase[1] / batch_size
				g_vb_phase      += L_vb_phase[1] / batch_size
				g_hb_phase      += L_hb_phase[1] / batch_size

		# Block gibbs sampling for negative phase.
		g_weights_amp += torch.einsum("ij,ik->jk", (phk_amp_batch, vk_amp_batch)) / batch_size
		g_vb_amp      += torch.einsum("ij->j", (vk_amp_batch,)) / batch_size
		g_hb_amp      += torch.einsum("ij->j", (phk_amp_batch,)) / batch_size

		"""Return negative gradients to match up nicely with the usual
		parameter update rules, which *subtract* the gradient from
		the parameters. This is in contrast with the RBM update
		rules which ADD the gradients (scaled by the learning rate)
		to the parameters."""

		return { "rbm_amp":{"weights": g_weights_amp,
				"visible_bias": g_vb_amp,
				"hidden_bias": g_hb_amp},
				 "rbm_phase":{
				"weights": g_weights_phase,
				"visible_bias": g_vb_phase,
				"hidden_bias": g_hb_phase}
				}

	def compute_rotated_grads(self, unitaries, k, v0, characters, num_non_trivial_unitaries,
							  z_indices, tau_indices):
		A_weights_amp = torch.zeros(2, self.rbm_amp.weights.size()[0],
									self.rbm_amp.weights.size()[1],
									device=self.device, dtype = torch.double)
		A_vb_amp      = torch.zeros(2, self.rbm_amp.visible_bias.size()[0],
									device=self.device, dtype = torch.double)
		A_hb_amp      = torch.zeros(2, self.rbm_amp.hidden_bias.size()[0],
									device=self.device, dtype = torch.double)

		A_weights_phase = torch.zeros(2, self.rbm_phase.weights.size()[0],
									  self.rbm_phase.weights.size()[1],
									  device=self.device, dtype = torch.double)
		A_vb_phase      = torch.zeros(2, self.rbm_phase.visible_bias.size()[0],
									  device=self.device, dtype = torch.double)
		A_hb_phase      = torch.zeros(2, self.rbm_phase.hidden_bias.size()[0],
									  device=self.device, dtype = torch.double)
		# 'B' will contain the coefficients of the rotated unnormalized wavefunction.
		B = torch.zeros(2, device = self.device, dtype = torch.double)

		w_grad_amp      = torch.zeros_like(self.rbm_amp.weights)
		vb_grad_amp     = torch.zeros_like(self.rbm_amp.visible_bias)
		hb_grad_amp     = torch.zeros_like(self.rbm_amp.hidden_bias)

		w_grad_phase    = torch.zeros_like(self.rbm_phase.weights)
		vb_grad_phase   = torch.zeros_like(self.rbm_phase.visible_bias)
		hb_grad_phase   = torch.zeros_like(self.rbm_phase.hidden_bias)

		zeros_for_w_amp    = torch.zeros_like(w_grad_amp)
		zeros_for_w_phase  = torch.zeros_like(w_grad_phase)
		zeros_for_vb       = torch.zeros_like(vb_grad_amp)
		zeros_for_hb_amp   = torch.zeros_like(hb_grad_amp)
		zeros_for_hb_phase = torch.zeros_like(hb_grad_phase)

		# Loop over Hilbert space of the non trivial unitaries to build the state.
		for j in range(2**num_non_trivial_unitaries):
			s = self.state_generator(num_non_trivial_unitaries)[j]
			# Creates a matrix where the jth row is the desired state, |S>, a vector.

			# This is the sigma state.
			constructed_state = torch.zeros(self.num_visible, dtype = torch.double)

			U = torch.tensor([1., 0.], dtype = torch.double, device = self.device)

			# Populate the |sigma> state (aka constructed_state) accirdingly.
			for index in range(len(z_indices)):
				# These are the sites in the computational basis.
				constructed_state[z_indices[index]] = v0[z_indices[index]]

			for index in range(len(tau_indices)):
				# These are the sites that are NOT in the computational basis.
				constructed_state[tau_indices[index]] = s[index]

				aa = unitaries[characters[tau_indices[index]]]
				bb = self.basis_state_generator(v0[tau_indices[index]])
				cc = self.basis_state_generator(s[index])

				temp = cplx.inner_prod(cplx.MV_mult(cplx.compT_matrix(aa), bb), cc)

				U = cplx.scalar_mult(U, temp)

			# Positive phase gradients for phase and amp. Will be added into the
			# 'A' parameters.

			prob_amp   = F.sigmoid(F.linear(constructed_state, self.rbm_amp.weights, self.rbm_amp.hidden_bias))
			prob_phase = F.sigmoid(F.linear(constructed_state, self.rbm_phase.weights, self.rbm_phase.hidden_bias))

			w_grad_amp  = torch.einsum("i,j->ij", (prob_amp, constructed_state))
			vb_grad_amp = constructed_state
			hb_grad_amp = prob_amp

			w_grad_phase  = torch.einsum("i,j->ij", (prob_phase, constructed_state))
			vb_grad_phase = constructed_state
			hb_grad_phase = prob_phase

			temp_w_grad_amp  = cplx.make_complex_matrix(w_grad_amp,
														zeros_for_w_amp)
			temp_vb_grad_amp = cplx.make_complex_vector(vb_grad_amp,
														zeros_for_vb)
			temp_hb_grad_amp = cplx.make_complex_vector(hb_grad_amp,
														zeros_for_hb_amp)

			temp_w_grad_phase  = cplx.make_complex_matrix(w_grad_phase,
														  zeros_for_w_phase)
			temp_vb_grad_phase = cplx.make_complex_vector(vb_grad_phase,
														  zeros_for_vb)
			temp_hb_grad_phase = cplx.make_complex_vector(hb_grad_phase,
														  zeros_for_hb_phase)

			# Temp = U*psi(sigma)
			temp = cplx.scalar_mult(U, self.unnormalized_wavefunction(constructed_state))

			A_weights_amp += cplx.MS_mult(temp, temp_w_grad_amp)
			A_vb_amp      += cplx.VS_mult(temp, temp_vb_grad_amp)
			A_hb_amp      += cplx.VS_mult(temp, temp_hb_grad_amp)

			A_weights_phase += cplx.MS_mult(temp, temp_w_grad_phase)
			A_vb_phase      += cplx.VS_mult(temp, temp_vb_grad_phase)
			A_hb_phase      += cplx.VS_mult(temp, temp_hb_grad_phase)

			# Rotated wavefunction.
			B += temp

		L_weights_amp = cplx.MS_divide(A_weights_amp, B)
		L_vb_amp      = cplx.VS_divide(A_vb_amp, B)
		L_hb_amp      = cplx.VS_divide(A_hb_amp, B)

		L_weights_phase = cplx.MS_divide(A_weights_phase, B)
		L_vb_phase      = cplx.VS_divide(A_vb_phase, B)
		L_hb_phase      = cplx.VS_divide(A_hb_phase, B)

		return [L_weights_amp, L_vb_amp, L_hb_amp, L_weights_phase, L_vb_phase,
				L_hb_phase ]

	def fit(self, data, character_data, true_psi, unitaries, epochs, batch_size, k, lr, log_every):
		# Make data file into a torch tensor.
		data = torch.tensor(data, dtype = torch.double, device=self.device)

		# Use the Adam optmizer to update the weights and biases.
		optimizer = torch.optim.Adam([self.rbm_amp.weights,
									  self.rbm_amp.visible_bias,
									  self.rbm_amp.hidden_bias,
									  self.rbm_phase.weights,
									  self.rbm_phase.visible_bias,
									  self.rbm_phase.hidden_bias],
									  lr=lr)

		progress_bar = tqdm_notebook
		vis = self.rbm_amp.generate_visible_space()

		# Empty lists to put calculated convergence quantities in.
		fidelity_list = []
		epoch_list = []

		for ep in progress_bar(range(0, epochs + 1), desc="Training: ", total=epochs):
			# Shuffle the data to ensure that the batches taken from the data
			# are random data points.
			random_permutation = torch.randperm(data.shape[0])

			shuffled_data           = data[random_permutation]
			shuffled_character_data = character_data[random_permutation]

			# List of all the batches.
			batches = [shuffled_data[batch_start:(batch_start + batch_size)]
					   for batch_start in range(0, len(data), batch_size)]

			# List of all the bases.
			char_batches = [shuffled_character_data[batch_start:(batch_start + batch_size)]
							for batch_start in range(0, len(data), batch_size)]

			# Calculate convergence quantities every "log-every" steps.
			if ep % log_every == 0:
				fidelity_ = self.fidelity(vis, true_psi).item()
				print ('Epoch = ',ep,'\nFidelity = ',fidelity_)
				fidelity_list.append(fidelity_)
				epoch_list.append(ep)

			# Save fidelities at the end of training.
			if ep == epochs:
				print ('Finished training. Saving results...' )
				ax = plt.axes()
				ax.plot(epoch_list, fidelity_list)
				ax.grid()
				ax.set_xlabel('Epochs')
				ax.set_ylabel('Fidelity')
				self.save_params()
				print ('Done.')
				break

			# Loop through all of the batches and calculate the batch gradients.

			for index in range(len(batches)):
				all_grads = self.compute_batch_gradients(unitaries, k, batches[index],
													 char_batches[index])

				# Clear any cached gradients.
				optimizer.zero_grad()

				# Assign all available gradients to the corresponding parameter.
				for name, grads  in all_grads.items():
					selected_RBM = getattr(self, name)
					for param in grads.keys():
						getattr(selected_RBM, param).grad = grads[param]

				# Tell the optimizer to apply the gradients and update the parameters.
				optimizer.step()

	def save_params(self):
		trained_params = [self.rbm_amp.weights.data.numpy(),
						  self.rbm_amp.visible_bias.data.numpy(),
						  self.rbm_amp.hidden_bias.data.numpy(),
						  self.rbm_phase.weights.data.numpy(),
						  self.rbm_phase.visible_bias.data.numpy(),
						  self.rbm_phase.hidden_bias.data.numpy()]

		with open('trained_weights_amp.csv', 'w') as csvfile:
			np.savetxt(csvfile, trained_params[0], fmt='%.5f', delimiter=',')

		with open('trained_visible_bias_amp.csv', 'w') as csvfile:
			np.savetxt(csvfile, trained_params[1], fmt='%.5f', delimiter=',')

		with open('trained_hidden_bias_amp.csv', 'w') as csvfile:
			np.savetxt(csvfile, trained_params[2], fmt='%.5f', delimiter=',')

		with open('trained_weights_phase.csv', 'w') as csvfile:
			np.savetxt(csvfile, trained_params[3], fmt='%.5f', delimiter=',')

		with open('trained_visible_bias_phase.csv', 'w') as csvfile:
			np.savetxt(csvfile, trained_params[4], fmt='%.5f', delimiter=',')

		with open('trained_hidden_bias_phase.csv', 'w') as csvfile:
			np.savetxt(csvfile, trained_params[5], fmt='%.5f', delimiter=',')

	def sample(self, num_samples, k):
		dist = torch.distributions.bernoulli.Bernoulli(probs=0.5)
		v0 = (dist.sample(torch.Size([num_samples, self.num_visible]))
				  .to(dtype=torch.double))
		_, _, v, _, _ = self.rbm_amp.gibbs_sampling(k, v0)

		torch.save(v, 'generated_samples_complexRBM.pkl')
>>>>>>> c1b09d25
<|MERGE_RESOLUTION|>--- conflicted
+++ resolved
@@ -13,8 +13,6 @@
 from observables import TFIMChainEnergy, TFIMChainMagnetization
 
 class RBM_Module(nn.Module):
-
-<<<<<<< HEAD
     def __init__(self, num_visible, num_hidden, seed=1234, zero_weights=False):
         super(RBM_Module, self).__init__()
         self.num_visible = int(num_visible)
@@ -668,611 +666,4 @@
                   .to(dtype=torch.double))
         _, _, v, _, _ = self.rbm_amp.gibbs_sampling(k, v0)
 
-        return v
-=======
-	def __init__(self, num_visible, num_hidden, seed=1234, zero_weights=False):
-		super(RBM_Module, self).__init__()
-		self.num_visible = int(num_visible)
-		self.num_hidden  = int(num_hidden)
-
-		if seed != None:
-			torch.manual_seed(seed)
-
-		self.device = torch.device('cpu')
-
-		if zero_weights:
-			self.weights = nn.Parameter((torch.zeros(self.num_hidden, self.num_visible,
-							 device=self.device, dtype=torch.double)), requires_grad=True)
-		else:
-			self.weights = nn.Parameter(
-				(torch.randn(self.num_hidden, self.num_visible,
-							 device=self.device, dtype=torch.double)
-				 / np.sqrt(self.num_visible)),
-				requires_grad=True)
-
-		self.visible_bias = nn.Parameter(torch.zeros(self.num_visible,
-													 device=self.device,
-													 dtype=torch.double),
-										 requires_grad=True)
-		self.hidden_bias = nn.Parameter(torch.zeros(self.num_hidden,
-													device=self.device,
-													dtype=torch.double),
-										requires_grad=True)
-
-	def effective_energy(self, v):
-		if len(v.shape) < 2:
-			v = v.view(1, -1)
-		visible_bias_term = torch.mv(v, self.visible_bias)
-		hidden_bias_term = F.softplus(
-			F.linear(v, self.weights, self.hidden_bias)
-		).sum(1)
-
-		return visible_bias_term + hidden_bias_term
-
-	def prob_v_given_h(self, h):
-		p = F.sigmoid(F.linear(h, self.weights.t(), self.visible_bias))
-		return p
-
-	def prob_h_given_v(self, v):
-		p = F.sigmoid(F.linear(v, self.weights, self.hidden_bias))
-		return p
-
-	def sample_v_given_h(self, h):
-		p = self.prob_v_given_h(h)
-		v = p.bernoulli()
-		return p, v
-
-	def sample_h_given_v(self, v):
-		p = self.prob_h_given_v(v)
-		h = p.bernoulli()
-		return p, h
-
-	def gibbs_sampling(self, k, v0):
-		ph, h0 = self.sample_h_given_v(v0)
-		v, h = v0, h0
-		for _ in range(k):
-			pv, v = self.sample_v_given_h(h)
-			ph, h = self.sample_h_given_v(v)
-		return v0, h0, v, h, ph
-
-	def unnormalized_probability(self, v):
-		return self.effective_energy(v).exp()
-
-	def log_probability_ratio(self, a, b):
-		log_prob_a = self.effective_energy(a)
-		log_prob_b = self.effective_energy(b)
-
-		return log_prob_a.sub(log_prob_b)
-
-	def generate_visible_space(self):
-		space = torch.zeros((1 << self.num_visible, self.num_visible),
-							device=self.device, dtype=torch.double)
-		for i in range(1 << self.num_visible):
-			d = i
-			for j in range(self.num_visible):
-				d, r = divmod(d, 2)
-				space[i, self.num_visible - j - 1] = int(r)
-
-		return space
-
-	def log_partition(self, visible_space):
-		free_energies = self.effective_energy(visible_space)
-		max_free_energy = free_energies.max()
-
-		f_reduced = free_energies - max_free_energy
-		logZ = max_free_energy + f_reduced.exp().sum().log()
-
-		return logZ
-
-	def partition(self, visible_space):
-		return self.log_partition(visible_space).exp()
-
-	def nll(self, data, visible_space):
-		total_free_energy = self.effective_energy(data).sum()
-		logZ = self.log_partition(visible_space)
-		return (len(data)*logZ) - total_free_energy
-
-class BinomialRBM:
-
-	def __init__(self, num_visible, num_hidden, seed=1234):
-		self.num_visible = int(num_visible)
-		self.num_hidden  = int(num_hidden)
-		self.rbm_module  = RBM_Module(num_visible, num_hidden, seed=seed)
-
-	def overlap(self, visible_space, psi):
-		sqrt_Z   = (self.rbm_module.partition(visible_space)).sqrt()
-		RBM_psi  = ((self.rbm_module.unnormalized_probability(visible_space)).sqrt()) / sqrt_Z
-
-		overlap_ = torch.dot(RBM_psi, psi)
-		return overlap_
-
-	def fidelity(self, visible_space, psi):
-		return (self.overlap(visible_space, psi))**2.
-
-	def compute_batch_gradients(self, k, batch):
-		if len(batch) == 0:
-			return (torch.zeros_like(self.rbm_module.weights,
-									 device=self.self.rbm_module.device,
-									 dtype=torch.double),
-					torch.zeros_like(self.rbm_module.visible_bias,
-									 device=self.rbm_module.device,
-									 dtype=torch.double),
-					torch.zeros_like(self.rbm_module.hidden_bias,
-									 device=self.rbm_module.device,
-									 dtype=torch.double))
-
-		v0, h0, vk, hk, phk = self.rbm_module.gibbs_sampling(k, batch)
-
-		prob = F.sigmoid(F.linear(v0, self.rbm_module.weights,
-						 self.rbm_module.hidden_bias))
-
-		w_grad  = torch.einsum("ij,ik->jk", (h0, v0))
-		vb_grad = torch.einsum("ij->j", (v0,))
-		hb_grad = torch.einsum("ij->j", (h0,))
-
-		w_grad  -= torch.einsum("ij,ik->jk", (phk, vk))
-		vb_grad -= torch.einsum("ij->j", (vk,))
-		hb_grad -= torch.einsum("ij->j", (phk,))
-
-		w_grad  /= float(len(batch))
-		vb_grad /= float(len(batch))
-		hb_grad /= float(len(batch))
-
-		# Return negative gradients to match up nicely with the usual
-		# parameter update rules, which *subtract* the gradient from
-		# the parameters. This is in contrast with the RBM update
-		# rules which ADD the gradients (scaled by the learning rate)
-		# to the parameters.
-
-		return {"rbm_module": {"weights": -w_grad,
-			 "visible_bias": -vb_grad,
-			 "hidden_bias": -hb_grad}}
-
-	def fit(self, data, psi, epochs, batch_size, k, lr, log_every):
-
-		progress_bar = tqdm_notebook
-
-		data = torch.tensor(data, device=self.rbm_module.device, dtype=torch.double)
-		optimizer = torch.optim.SGD([self.rbm_module.weights,
-									 self.rbm_module.visible_bias,
-									 self.rbm_module.hidden_bias],
-									 lr=lr)
-
-		vis = self.rbm_module.generate_visible_space()
-
-		fidelity_list = []
-		epoch_list = []
-
-		for ep in progress_bar(range(0, epochs + 1), desc="Training: ", total=epochs):
-
-			batches = DataLoader(data, batch_size=batch_size, shuffle=True)
-
-			if ep % log_every == 0:
-
-				fidelity_ = self.fidelity(vis, psi).item()
-				print ('Epoch = ',ep,'\nFidelity = ',fidelity_)
-				fidelity_list.append(fidelity_)
-				epoch_list.append(ep)
-
-			# Save fidelities at the end of training.
-			if ep == epochs:
-				print ('Finished training.' )
-
-				ax = plt.axes()
-				ax.plot(epoch_list, fidelity_list)
-				ax.grid()
-				ax.set_xlabel('Epochs')
-				ax.set_ylabel('Fidelity')
-
-				self.save_params()
-				print ('Saved weights and biases.')
-				break
-
-			for batch in batches:
-				all_grads = self.compute_batch_gradients(k, batch)
-
-				optimizer.zero_grad()  # clear any cached gradients
-
-				# assign all available gradients to the corresponding parameter
-				for name, grads  in all_grads.items():
-					selected_RBM = getattr(self, name)
-					for param in grads.keys():
-						getattr(selected_RBM, param).grad = grads[param]
-
-				optimizer.step()  # tell the optimizer to apply the gradients
-
-	def save_params(self):
-		"""A function that saves weights and biases individually."""
-		trained_params = [self.rbm_module.weights.data.numpy(),
-					  	  self.rbm_module.visible_bias.data.numpy(),
-						  self.rbm_module.hidden_bias.data.numpy()]
-
-		names = ["Weights", "Visible bias", "Hidden bias"]
-
-		with open('trained_weights.csv', 'w') as csvfile1:
-			np.savetxt(csvfile1, trained_params[0], fmt='%.5f', delimiter=',')
-
-		with open('trained_visible_bias.csv', 'w') as csvfile2:
-			np.savetxt(csvfile2, trained_params[1], fmt='%.5f', delimiter=',')
-
-		with open('trained_hidden_bias.csv', 'w') as csvfile3:
-			np.savetxt(csvfile3, trained_params[2], fmt='%.5f', delimiter=',')
-
-	def sample(self, num_samples, k):
-		dist = torch.distributions.bernoulli.Bernoulli(probs=0.5)
-		v0 = (dist.sample(torch.Size([num_samples, self.num_visible]))
-				  .to(dtype=torch.double))
-		_, _, v, _, _ = self.rbm_module.gibbs_sampling(k, v0)
-
-		torch.save(v, 'generated_samples_realRBM.pkl')
-
-class ComplexRBM:
-	def __init__(self, num_visible, num_hidden_amp, num_hidden_phase, seed=1234):
-
-		self.num_visible      = int(num_visible)
-		self.num_hidden_amp   = int(num_hidden_amp)
-		self.num_hidden_phase = int(num_hidden_phase)
-		self.rbm_amp          = RBM_Module(num_visible, num_hidden_amp, seed=seed)
-		self.rbm_phase        = RBM_Module(num_visible, num_hidden_phase, zero_weights=True, seed=None)
-		self.device           = self.rbm_amp.device
-
-	def basis_state_generator(self, s):
-		if s == 0.:
-			return torch.tensor([[1., 0.],[0., 0.]], dtype = torch.double)
-		if s == 1.:
-			return torch.tensor([[0., 1.],[0., 0.]], dtype = torch.double)
-
-	def state_generator(self, num_non_trivial_unitaries):
-		states = torch.zeros((2**num_non_trivial_unitaries, num_non_trivial_unitaries), device = self.device, dtype=torch.double)
-		for i in range(2**num_non_trivial_unitaries):
-			temp = i
-			for j in range(num_non_trivial_unitaries):
-				temp, remainder = divmod(temp, 2)
-				states[i][num_non_trivial_unitaries - j - 1] = remainder
-		return states
-
-	def unnormalized_probability_amp(self, v):
-		return self.rbm_amp.effective_energy(v).exp()
-
-	def unnormalized_probability_phase(self, v):
-		return self.rbm_phase.effective_energy(v).exp()
-
-	def normalized_wavefunction(self, v):
-		v_prime   = v.view(-1,self.num_visible)
-		temp1     = (self.unnormalized_probability_amp(v_prime)).sqrt()
-		temp2     = ((self.unnormalized_probability_phase(v_prime)).log())*0.5
-
-		cos_angle = temp2.cos()
-		sin_angle = temp2.sin()
-
-		psi       = torch.zeros(2, v_prime.size()[0], dtype = torch.double)
-		psi[0]    = temp1*cos_angle
-		psi[1]    = temp1*sin_angle
-
-		sqrt_Z    = (self.rbm_amp.partition(self.rbm_amp.generate_visible_space())).sqrt()
-
-		return psi / sqrt_Z
-
-	def unnormalized_wavefunction(self, v):
-		v_prime   = v.view(-1,self.num_visible)
-		temp1     = (self.unnormalized_probability_amp(v_prime)).sqrt()
-		temp2     = ((self.unnormalized_probability_phase(v_prime)).log())*0.5
-		cos_angle = temp2.cos()
-		sin_angle = temp2.sin()
-
-		psi       = torch.zeros(2, v_prime.size()[0], dtype = torch.double)
-
-		psi[0]    = temp1*cos_angle
-		psi[1]    = temp1*sin_angle
-
-		return psi
-
-	def overlap(self, visible_space, true_psi):
-		overlap_ = cplx.inner_prod(true_psi, self.normalized_wavefunction(visible_space))
-		return overlap_
-
-	def fidelity(self, visible_space, true_psi):
-		return cplx.norm(self.overlap(visible_space, true_psi))
-
-	def compute_batch_gradients(self, unitaries, k, batch, chars_batch):
-		vis = self.rbm_amp.generate_visible_space()
-		batch_size = len(batch)
-
-		g_weights_amp   = torch.zeros_like(self.rbm_amp.weights)
-		g_vb_amp        = torch.zeros_like(self.rbm_amp.visible_bias)
-		g_hb_amp        = torch.zeros_like(self.rbm_amp.hidden_bias)
-
-		g_weights_phase = torch.zeros_like(self.rbm_phase.weights)
-		g_vb_phase      = torch.zeros_like(self.rbm_phase.visible_bias)
-		g_hb_phase      = torch.zeros_like(self.rbm_phase.hidden_bias)
-
-		[batch, h0_amp_batch, vk_amp_batch, hk_amp_batch, phk_amp_batch] = self.rbm_amp.gibbs_sampling(k, batch)
-		# Iterate through every data point in the batch.
-		for row_count, v0 in enumerate(batch):
-
-			# A counter for the number of non-trivial unitaries
-			# (non-computational basis) in the data point.
-			num_non_trivial_unitaries = 0
-
-			# tau_indices will contain the index numbers of spins not in the
-			# computational basis (Z). z_indices will contain the index numbers
-			# of spins in the computational basis.
-			tau_indices = []
-			z_indices   = []
-
-			for j in range(self.num_visible):
-				# Go through the unitaries (chars_batch[row_count]) of each site
-				# in the data point, v0, and save inidices of non-trivial.
-				if chars_batch[row_count][j] != 'Z':
-					num_non_trivial_unitaries += 1
-					tau_indices.append(j)
-				else:
-					z_indices.append(j)
-
-			if num_non_trivial_unitaries == 0:
-				# If there are no non-trivial unitaries for the data point v0,
-				# calculate the positive phase of regular (i.e. non-complex RBM)
-				# gradient. Use the actual data point, v0.
-				prob_amp = F.sigmoid(F.linear(v0, self.rbm_amp.weights, self.rbm_amp.hidden_bias))
-				g_weights_amp -= torch.einsum("i,j->ij", (prob_amp, v0)) / batch_size
-				g_vb_amp      -= v0 / batch_size
-				g_hb_amp      -= prob_amp / batch_size
-
-			else:
-				# Compute the rotated gradients.
-				[L_weights_amp, L_vb_amp, L_hb_amp, L_weights_phase, L_vb_phase, L_hb_phase] = self.compute_rotated_grads(unitaries, k, v0, chars_batch[row_count], num_non_trivial_unitaries, z_indices, tau_indices)
-
-
-				# Gradents of amplitude parameters take the real part of the
-				# rotated gradients.
-				g_weights_amp -= L_weights_amp[0] / batch_size
-				g_vb_amp      -= L_vb_amp[0] / batch_size
-				g_hb_amp      -= L_hb_amp[0] / batch_size
-
-				# Gradents of phase parameters take the imaginary part of the
-				# rotated gradients.
-				g_weights_phase += L_weights_phase[1] / batch_size
-				g_vb_phase      += L_vb_phase[1] / batch_size
-				g_hb_phase      += L_hb_phase[1] / batch_size
-
-		# Block gibbs sampling for negative phase.
-		g_weights_amp += torch.einsum("ij,ik->jk", (phk_amp_batch, vk_amp_batch)) / batch_size
-		g_vb_amp      += torch.einsum("ij->j", (vk_amp_batch,)) / batch_size
-		g_hb_amp      += torch.einsum("ij->j", (phk_amp_batch,)) / batch_size
-
-		"""Return negative gradients to match up nicely with the usual
-		parameter update rules, which *subtract* the gradient from
-		the parameters. This is in contrast with the RBM update
-		rules which ADD the gradients (scaled by the learning rate)
-		to the parameters."""
-
-		return { "rbm_amp":{"weights": g_weights_amp,
-				"visible_bias": g_vb_amp,
-				"hidden_bias": g_hb_amp},
-				 "rbm_phase":{
-				"weights": g_weights_phase,
-				"visible_bias": g_vb_phase,
-				"hidden_bias": g_hb_phase}
-				}
-
-	def compute_rotated_grads(self, unitaries, k, v0, characters, num_non_trivial_unitaries,
-							  z_indices, tau_indices):
-		A_weights_amp = torch.zeros(2, self.rbm_amp.weights.size()[0],
-									self.rbm_amp.weights.size()[1],
-									device=self.device, dtype = torch.double)
-		A_vb_amp      = torch.zeros(2, self.rbm_amp.visible_bias.size()[0],
-									device=self.device, dtype = torch.double)
-		A_hb_amp      = torch.zeros(2, self.rbm_amp.hidden_bias.size()[0],
-									device=self.device, dtype = torch.double)
-
-		A_weights_phase = torch.zeros(2, self.rbm_phase.weights.size()[0],
-									  self.rbm_phase.weights.size()[1],
-									  device=self.device, dtype = torch.double)
-		A_vb_phase      = torch.zeros(2, self.rbm_phase.visible_bias.size()[0],
-									  device=self.device, dtype = torch.double)
-		A_hb_phase      = torch.zeros(2, self.rbm_phase.hidden_bias.size()[0],
-									  device=self.device, dtype = torch.double)
-		# 'B' will contain the coefficients of the rotated unnormalized wavefunction.
-		B = torch.zeros(2, device = self.device, dtype = torch.double)
-
-		w_grad_amp      = torch.zeros_like(self.rbm_amp.weights)
-		vb_grad_amp     = torch.zeros_like(self.rbm_amp.visible_bias)
-		hb_grad_amp     = torch.zeros_like(self.rbm_amp.hidden_bias)
-
-		w_grad_phase    = torch.zeros_like(self.rbm_phase.weights)
-		vb_grad_phase   = torch.zeros_like(self.rbm_phase.visible_bias)
-		hb_grad_phase   = torch.zeros_like(self.rbm_phase.hidden_bias)
-
-		zeros_for_w_amp    = torch.zeros_like(w_grad_amp)
-		zeros_for_w_phase  = torch.zeros_like(w_grad_phase)
-		zeros_for_vb       = torch.zeros_like(vb_grad_amp)
-		zeros_for_hb_amp   = torch.zeros_like(hb_grad_amp)
-		zeros_for_hb_phase = torch.zeros_like(hb_grad_phase)
-
-		# Loop over Hilbert space of the non trivial unitaries to build the state.
-		for j in range(2**num_non_trivial_unitaries):
-			s = self.state_generator(num_non_trivial_unitaries)[j]
-			# Creates a matrix where the jth row is the desired state, |S>, a vector.
-
-			# This is the sigma state.
-			constructed_state = torch.zeros(self.num_visible, dtype = torch.double)
-
-			U = torch.tensor([1., 0.], dtype = torch.double, device = self.device)
-
-			# Populate the |sigma> state (aka constructed_state) accirdingly.
-			for index in range(len(z_indices)):
-				# These are the sites in the computational basis.
-				constructed_state[z_indices[index]] = v0[z_indices[index]]
-
-			for index in range(len(tau_indices)):
-				# These are the sites that are NOT in the computational basis.
-				constructed_state[tau_indices[index]] = s[index]
-
-				aa = unitaries[characters[tau_indices[index]]]
-				bb = self.basis_state_generator(v0[tau_indices[index]])
-				cc = self.basis_state_generator(s[index])
-
-				temp = cplx.inner_prod(cplx.MV_mult(cplx.compT_matrix(aa), bb), cc)
-
-				U = cplx.scalar_mult(U, temp)
-
-			# Positive phase gradients for phase and amp. Will be added into the
-			# 'A' parameters.
-
-			prob_amp   = F.sigmoid(F.linear(constructed_state, self.rbm_amp.weights, self.rbm_amp.hidden_bias))
-			prob_phase = F.sigmoid(F.linear(constructed_state, self.rbm_phase.weights, self.rbm_phase.hidden_bias))
-
-			w_grad_amp  = torch.einsum("i,j->ij", (prob_amp, constructed_state))
-			vb_grad_amp = constructed_state
-			hb_grad_amp = prob_amp
-
-			w_grad_phase  = torch.einsum("i,j->ij", (prob_phase, constructed_state))
-			vb_grad_phase = constructed_state
-			hb_grad_phase = prob_phase
-
-			temp_w_grad_amp  = cplx.make_complex_matrix(w_grad_amp,
-														zeros_for_w_amp)
-			temp_vb_grad_amp = cplx.make_complex_vector(vb_grad_amp,
-														zeros_for_vb)
-			temp_hb_grad_amp = cplx.make_complex_vector(hb_grad_amp,
-														zeros_for_hb_amp)
-
-			temp_w_grad_phase  = cplx.make_complex_matrix(w_grad_phase,
-														  zeros_for_w_phase)
-			temp_vb_grad_phase = cplx.make_complex_vector(vb_grad_phase,
-														  zeros_for_vb)
-			temp_hb_grad_phase = cplx.make_complex_vector(hb_grad_phase,
-														  zeros_for_hb_phase)
-
-			# Temp = U*psi(sigma)
-			temp = cplx.scalar_mult(U, self.unnormalized_wavefunction(constructed_state))
-
-			A_weights_amp += cplx.MS_mult(temp, temp_w_grad_amp)
-			A_vb_amp      += cplx.VS_mult(temp, temp_vb_grad_amp)
-			A_hb_amp      += cplx.VS_mult(temp, temp_hb_grad_amp)
-
-			A_weights_phase += cplx.MS_mult(temp, temp_w_grad_phase)
-			A_vb_phase      += cplx.VS_mult(temp, temp_vb_grad_phase)
-			A_hb_phase      += cplx.VS_mult(temp, temp_hb_grad_phase)
-
-			# Rotated wavefunction.
-			B += temp
-
-		L_weights_amp = cplx.MS_divide(A_weights_amp, B)
-		L_vb_amp      = cplx.VS_divide(A_vb_amp, B)
-		L_hb_amp      = cplx.VS_divide(A_hb_amp, B)
-
-		L_weights_phase = cplx.MS_divide(A_weights_phase, B)
-		L_vb_phase      = cplx.VS_divide(A_vb_phase, B)
-		L_hb_phase      = cplx.VS_divide(A_hb_phase, B)
-
-		return [L_weights_amp, L_vb_amp, L_hb_amp, L_weights_phase, L_vb_phase,
-				L_hb_phase ]
-
-	def fit(self, data, character_data, true_psi, unitaries, epochs, batch_size, k, lr, log_every):
-		# Make data file into a torch tensor.
-		data = torch.tensor(data, dtype = torch.double, device=self.device)
-
-		# Use the Adam optmizer to update the weights and biases.
-		optimizer = torch.optim.Adam([self.rbm_amp.weights,
-									  self.rbm_amp.visible_bias,
-									  self.rbm_amp.hidden_bias,
-									  self.rbm_phase.weights,
-									  self.rbm_phase.visible_bias,
-									  self.rbm_phase.hidden_bias],
-									  lr=lr)
-
-		progress_bar = tqdm_notebook
-		vis = self.rbm_amp.generate_visible_space()
-
-		# Empty lists to put calculated convergence quantities in.
-		fidelity_list = []
-		epoch_list = []
-
-		for ep in progress_bar(range(0, epochs + 1), desc="Training: ", total=epochs):
-			# Shuffle the data to ensure that the batches taken from the data
-			# are random data points.
-			random_permutation = torch.randperm(data.shape[0])
-
-			shuffled_data           = data[random_permutation]
-			shuffled_character_data = character_data[random_permutation]
-
-			# List of all the batches.
-			batches = [shuffled_data[batch_start:(batch_start + batch_size)]
-					   for batch_start in range(0, len(data), batch_size)]
-
-			# List of all the bases.
-			char_batches = [shuffled_character_data[batch_start:(batch_start + batch_size)]
-							for batch_start in range(0, len(data), batch_size)]
-
-			# Calculate convergence quantities every "log-every" steps.
-			if ep % log_every == 0:
-				fidelity_ = self.fidelity(vis, true_psi).item()
-				print ('Epoch = ',ep,'\nFidelity = ',fidelity_)
-				fidelity_list.append(fidelity_)
-				epoch_list.append(ep)
-
-			# Save fidelities at the end of training.
-			if ep == epochs:
-				print ('Finished training. Saving results...' )
-				ax = plt.axes()
-				ax.plot(epoch_list, fidelity_list)
-				ax.grid()
-				ax.set_xlabel('Epochs')
-				ax.set_ylabel('Fidelity')
-				self.save_params()
-				print ('Done.')
-				break
-
-			# Loop through all of the batches and calculate the batch gradients.
-
-			for index in range(len(batches)):
-				all_grads = self.compute_batch_gradients(unitaries, k, batches[index],
-													 char_batches[index])
-
-				# Clear any cached gradients.
-				optimizer.zero_grad()
-
-				# Assign all available gradients to the corresponding parameter.
-				for name, grads  in all_grads.items():
-					selected_RBM = getattr(self, name)
-					for param in grads.keys():
-						getattr(selected_RBM, param).grad = grads[param]
-
-				# Tell the optimizer to apply the gradients and update the parameters.
-				optimizer.step()
-
-	def save_params(self):
-		trained_params = [self.rbm_amp.weights.data.numpy(),
-						  self.rbm_amp.visible_bias.data.numpy(),
-						  self.rbm_amp.hidden_bias.data.numpy(),
-						  self.rbm_phase.weights.data.numpy(),
-						  self.rbm_phase.visible_bias.data.numpy(),
-						  self.rbm_phase.hidden_bias.data.numpy()]
-
-		with open('trained_weights_amp.csv', 'w') as csvfile:
-			np.savetxt(csvfile, trained_params[0], fmt='%.5f', delimiter=',')
-
-		with open('trained_visible_bias_amp.csv', 'w') as csvfile:
-			np.savetxt(csvfile, trained_params[1], fmt='%.5f', delimiter=',')
-
-		with open('trained_hidden_bias_amp.csv', 'w') as csvfile:
-			np.savetxt(csvfile, trained_params[2], fmt='%.5f', delimiter=',')
-
-		with open('trained_weights_phase.csv', 'w') as csvfile:
-			np.savetxt(csvfile, trained_params[3], fmt='%.5f', delimiter=',')
-
-		with open('trained_visible_bias_phase.csv', 'w') as csvfile:
-			np.savetxt(csvfile, trained_params[4], fmt='%.5f', delimiter=',')
-
-		with open('trained_hidden_bias_phase.csv', 'w') as csvfile:
-			np.savetxt(csvfile, trained_params[5], fmt='%.5f', delimiter=',')
-
-	def sample(self, num_samples, k):
-		dist = torch.distributions.bernoulli.Bernoulli(probs=0.5)
-		v0 = (dist.sample(torch.Size([num_samples, self.num_visible]))
-				  .to(dtype=torch.double))
-		_, _, v, _, _ = self.rbm_amp.gibbs_sampling(k, v0)
-
-		torch.save(v, 'generated_samples_complexRBM.pkl')
->>>>>>> c1b09d25
+        return v